//
// MIT License
//
// Copyright 2024 Charles Lohr
// Copyright 2025 Michael Miller
//
// Permission is hereby granted, free of charge, to any person obtaining a copy
// of this software and associated documentation files (the “Software”), to
// deal in the Software without restriction, including without limitation the
// rights to use, copy, modify, merge, publish, distribute, sublicense, and/or
// sell copies of the Software, and to permit persons to whom the Software is
// furnished to do so, subject to the following conditions:
//
// The above copyright notice and this permission notice shall be included in
// all copies or substantial portions of the Software.
//
// THE SOFTWARE IS PROVIDED “AS IS”, WITHOUT WARRANTY OF ANY KIND, EXPRESS OR
// IMPLIED, INCLUDING BUT NOT LIMITED TO THE WARRANTIES OF MERCHANTABILITY,
// FITNESS FOR A PARTICULAR PURPOSE AND NONINFRINGEMENT. IN NO EVENT SHALL THE
// AUTHORS OR COPYRIGHT HOLDERS BE LIABLE FOR ANY CLAIM, DAMAGES OR OTHER
// LIABILITY, WHETHER IN AN ACTION OF CONTRACT, TORT OR OTHERWISE, ARISING
// FROM, OUT OF OR IN CONNECTION WITH THE SOFTWARE OR THE USE OR OTHER DEALINGS
// IN THE SOFTWARE.
//
// The following is mostly a demo of:
//  * Use of inotify to detect changes of /etc/hostname
//  * Use of `getifaddrs` to iterate through all available interfaces
//  * Use of `NETLINK_ROUTE` and `RTMGRP_IPV4_IFADDR` and `RTMGRP_IPV6_IFADDR`
//    to monitor for any new network interfaces or addresse.
//  * Use of multicast in IPv4 and IPv6 to join a multicast group
//  * Leveraging `poll` to have programs that are completely asleep when not
//    actively needed.
//  * Use of `recvmsg` to get the interface and address that a UDP packet is
//    received on
//  * Use optarg to parse command-line arguments.
//  * But it does implement a fully function mnds server that advertises your
//    host to other peers on your LAN!
//  * Also, it's shim "dns server" that bridges DNS to MDNS.
//
#include <sys/stat.h>
#include <sys/types.h>
#include <sys/socket.h>
#include <arpa/inet.h>
#include <netinet/in.h>
#include <stdio.h>
#include <stdlib.h>
#include <net/if.h>
#include <string.h>
#include <unistd.h>
#include <ifaddrs.h>
#include <errno.h>
#include <poll.h>
#include <sys/socket.h>
#include <linux/in6.h>
#include <limits.h>
#include <fcntl.h>
#include <ctype.h>
#include <stdarg.h>

// for detecting interfaces going away or coming back.
#include <linux/netlink.h>
#include <linux/rtnetlink.h>

// for detecting "hostname" change.
#include <sys/inotify.h>

// for DNS -> MDNS forwarding we use fork/wait
#include <sys/wait.h>

#include "config.h"

#define MAX_MDNS_PATH           (HOST_NAME_MAX+1)
#define MDNS_PORT               5353
#define RESOLVER_PORT           53
#define RESOLVER_IP             "127.0.0.67"

#define MDNS_BRD_ADDR ((in_addr_t) 0xfb0000e0)  // 224.0.0.251

/**
 * @brief common DNS record types
 */
#define DNS_TYPE_A              1       /**< ip4 host address */
#define DNS_TYPE_AAAA           28      /**< ip6 host address */
#define DNS_TYPE_ALL            255     /**< all available data */
#define DNS_TYPE_TEXT           16      /**< a text string */
#define DNS_TYPE_NS             2       /**< a nameserver */
#define DNS_TYPE_CNAME          5       /**< a CNAME (alias) */
#define DNS_TYPE_MX             15      /**< a mail exchange  */
#define DNS_TYPE_PTR            12      /**< a PTR (pointer) record */
#define DNS_TYPE_HINFO          13      /**< Host info */

<<<<<<< HEAD
=======
/**
 * @brief a union for DNS flags
 */
typedef union __attribute__((packed, aligned(1))){
        struct {
                uint16_t rcode : 4; /**< response code (4 bits) */
                uint16_t cd : 1; /**< non auth data (1 bit) */
                uint16_t ad : 1; /**< answer authenticated (1 bit) */
                uint16_t z : 1; /**< Z reserved (1 bit) */
                uint16_t ra : 1; /**< recursion available (1 bit) */
                uint16_t rd : 1; /**< recursion desired (1 bit) */
                uint16_t tc : 1; /**< truncated message (1 bit) */
                uint16_t aa : 1; /**< authoritative answer (1 bit) */
                uint16_t opcode : 4; /**< operation code (4 bits) */
                uint16_t qr : 1; /**< query/response (1 bit) */
        }
        bits; /**< bit-field representation for individual access */
        uint16_t v; /**< full 16-bit representation of the DNS flags*/
} flags_t;

/**
 * @brief the mDNS query type
 */
typedef struct __attribute__ ((packed,aligned(1))) {
        uint16_t transaction_id; /**< unique transaction ID for the query */
        flags_t flags; /**< flags (e.g., query/response, authoritative) */
        uint16_t question_count; /**< number of questions */
        uint16_t answer_count; /**< number of answers (if any, typically 0 for queries)*/
        uint16_t authority_count; /**< number of authority records*/
        uint16_t additional_count; /**< number of additional records */
} mdns_header_t;

typedef struct _qu_t {
        mdns_header_t *hdr; /**< pointer to the original header */
        uint16_t record_type; /**< record type yanked from the question */
        uint16_t record_class; /**< class type yanked from the question */
        int ip_proto;/**< ipv4/6 protocol selector yanked from the recv */
        char name[256];/**< the stringified name assembled from labels of the question */
        uint8_t *name_ptr;/**< pointer to the base of dns labels of the question */
        int name_ptr_len;/**< total number of bytes of comprising all labels */
}qu_t; /**< question response complex argument */

>>>>>>> 6190f808
static const char *hostname_override;
static char hostname[HOST_NAME_MAX + 1] = {0};
static int hostnamelen = 0;
static int hostname_watch = 0;
static int sdsock = 0;
static int is_ipv4_only = 0;
static int is_bound_6 = 0;
static int sdifaceupdown = 0;
static int resolver = 0;
static int g_verbose = 0;

// for multicast queries, and multicast replies.
struct sockaddr_in sin_multicast = {
        .sin_family = AF_INET,
        .sin_addr = {MDNS_BRD_ADDR},
        .sin_port = 0
};

void applogf(const char *fmt, ...)
{
        int rs = 0;
        va_list ap = {0};
        char *buf = NULL;

        if (!g_verbose) {
                return;
        }

        va_start(ap, fmt);
        rs = vasprintf(&buf, fmt, ap);
        va_end(ap);

        if (rs > 0) {
                printf("%s", buf);
        }

        free(buf);
}
/**
 * @brief validate a Linux hostname by RFC 1123
 *
 * @param hostname pointer to string of interest
 *
 * @return non zero if valid, zero otherwise
 */
static int is_valid_hostname(const char *hostname)
{
        int label_length = 0;
        int length = 0;
        int i = 0;
        char c = 0;

        /* check if hostname is null or empty */
        if (hostname == NULL || *hostname == '\0') {
                return 0;
        }

        /* length validation */
        length = strlen(hostname);
        if (length > 255) {
                return 0;
        }

        label_length = 0;

        for (i = 0; i < length; ++i) {
                c = hostname[i];
                /* check for valid characters (alphanumeric, '.', or '-') */
                if (!(isalnum(c) || c == '.' || c == '-')) {
                        return 0;
                }

                /* handle periods */
                if (c == '.') {
                        /* a label must not be empty or too long */
                        if (label_length == 0 || label_length > 63) {
                                return 0;
                        }
                        label_length = 0; /* Reset for next label */
                } else {
                        /* handle start or end with a dash */
                        if (c == '-' && (i == 0 || hostname[i - 1] == '.' || i == length - 1)) {
                                return 0;
                        }
                        label_length++;
                }
        }

        /* final label validation */
        if (label_length == 0 || label_length > 63) {
                return 0;
        }

        return 1; /* Valid */
}

/**
 * @brief it reads default system path /etc/hostname and attempts to use name
 *        provided as the name we listen listen and match with
 *
 *        note the name/match can be over-ridden by command line option
 */
static int initialize_hostname()
{
        int j = 0;
        int read_sz = 0;
        int fd = 0;

        if (hostname_override) {
                hostnamelen = strlen(hostname_override);
                strncpy(hostname, hostname_override, sizeof(hostname)-1);
                goto validate;
        }

        if ((fd = open("/etc/hostname", O_RDONLY)) < 1) {
                goto hostnamefault;
        }

        read_sz = read(fd, hostname, HOST_NAME_MAX);

        close(fd);

        if (read_sz <= 0) {
                goto hostnamefault;
        }

        hostnamelen = read_sz;

        for (j = 0; j < read_sz; j++) {
                char c = hostname[j];
                if (c == '\n') { // truncate at newline
                        hostnamelen = j;
                } else if (c >= 'A' && c <= 'Z') { // convert to lowercase
                        hostname[j] = c + 'z' - 'Z';
                }
        }

        hostname[hostnamelen] = 0;

validate:

        if (!is_valid_hostname(hostname)) {
                fprintf(stderr,"error:  hostname %s is not RFC 1123 compliant\n", hostname);
                return 0;
        }

        printf("responding to hostname: \"%s.local\"\n", hostname);

        return 1;

hostnamefault:

        fprintf(stderr, "error: can't stat /etc/hostname\n");

        return 0;
}

/**
 * @brief
 *
 * @param interface
 */
static void multicast_addr_add6(int interface)
{
        // multicast ipv6 addr = ff01:0:0:0:0:0:0:fb

        struct ipv6_mreq mreq6 = {
                .ipv6mr_multiaddr =
                {
                        {
                                { 0xff, 1, 0, 0, 0, 0, 0, 0, 0, 0, 0, 0, 0, 0, 0, 0xfb}
                        }
                },
                .ipv6mr_interface = interface,
        };

        if (setsockopt(sdsock, IPPROTO_IPV6, IPV6_ADD_MEMBERSHIP, (char*)&mreq6,
                        sizeof(mreq6)) == -1) {
                fprintf(stderr, "warning: could not join ipv6 membership on "
                        "interface %d (%d %s)\n", interface, errno, strerror(errno));
        }
}

/**
 * @brief
 *
 * @param saddr
 */
static void multicast_addr_add(struct in_addr * saddr)
{
        struct ip_mreq mreq = {
                .imr_multiaddr.s_addr = MDNS_BRD_ADDR,
                .imr_interface = *saddr
        };

        if (setsockopt(sdsock, IPPROTO_IP, IP_ADD_MEMBERSHIP, (char*)&mreq,
                        sizeof(mreq)) == -1) {
                char *addr = inet_ntoa(*saddr);
                fprintf(stderr, "warning: could not join membership to %s / code %d (%s)\n",
                        addr, errno, strerror(errno));
        }
}

/**
 * @brief
 *
 * @param testaddr
 *
 * @return
 */
static int is_ipv4_local(struct in_addr * testaddr)
{
        uint32_t check = ntohl(testaddr->s_addr);
        if ((check & 0xff000000) == 0x7f000000) return 1; // 127.x.x.x (Link Local, but still want to join)
        if ((check & 0xff000000) == 0x0a000000) return 1; // 10.x.x.x
        if ((check & 0xfff00000) == 0xac100000) return 1; // 172.[16-31].x.x
        if ((check & 0xffff0000) == 0xc0a80000) return 1; // 192.168.x.x
        if ((check & 0xffff0000) == 0xa9fe0000) return 1; // 169.254.x.x (RFC5735)
        return 0;
}

/**
 * @brief
 *
 * @param addr
 *
 * @return
 */
static int is_ipv6_local(struct in6_addr * addr)
{
        return IN6_IS_ADDR_LINKLOCAL(addr) || IN6_IS_ADDR_SITELOCAL(addr);
}

/**
 * @brief
 *
 * @param addr
 *
 * @return
 */
static void multicast_addr_check(struct sockaddr * addr)
{
        if (!addr) {
                return;
        }

        int family = addr->sa_family;

        if (family == AF_INET) {
                char addrbuff[INET_ADDRSTRLEN + 1] = {0};
                struct sockaddr_in *sa4 = (struct sockaddr_in*)addr;
<<<<<<< HEAD
                const char * addrout = inet_ntop(family, &sa4->sin_addr, addrbuff, sizeof( addrbuff) - 1);
=======
                const char * addrout = inet_ntop(family, &sa4->sin_addr, addrbuff, sizeof(addrbuff) - 1);
>>>>>>> 6190f808
                if (!(is_ipv4_local(&sa4->sin_addr))) {
                        return;
                }
                printf("multicast adding address: (%s)\n", addrout);
                multicast_addr_add(&sa4->sin_addr);
        } else if (family == AF_INET6 && !is_ipv4_only) {
                char addrbuff[INET6_ADDRSTRLEN + 1] = {0};
                struct sockaddr_in6 *sa6 = (struct sockaddr_in6 *)addr;
<<<<<<< HEAD
                const char * addrout = inet_ntop(family, &sa6->sin6_addr, addrbuff, sizeof( addrbuff) - 1);
=======
                const char * addrout = inet_ntop(family, &sa6->sin6_addr, addrbuff, sizeof(addrbuff) - 1);
>>>>>>> 6190f808
                if (!(is_ipv6_local(&sa6->sin6_addr))){
                        return;
                }
                printf("multicast adding interface: %u (%s)\n", sa6->sin6_scope_id, addrout);
                multicast_addr_add6(sa6->sin6_scope_id);
        }
        return;
}

/**
 * @brief it loops through our interface list and passes ifs to the multicast add
 *        method for inclusion
 */
static int request_interfaces()
{
        struct ifaddrs * ifaddr = 0;

        if (getifaddrs(&ifaddr) < 0) {
                fprintf(stderr, "error: could not query devices\n");
                return -1;
        }

        for (struct ifaddrs *ifa = ifaddr; ifa != NULL; ifa = ifa->ifa_next) {
                struct sockaddr * addr = ifa->ifa_addr;
                multicast_addr_check(addr);
        }

        freeifaddrs(ifaddr);

        return 0;
}

/**
 * @brief process kernel netlink messages
 */
static void handle_netlink_recv()
{
        int len = 0;
        struct nlmsghdr *nlh = NULL;
        char buffer[4096] = {0};

        nlh = (struct nlmsghdr *)buffer;

        while ((len = recv(sdifaceupdown, nlh, sizeof(buffer), MSG_DONTWAIT)) > 0) {
                // technique is based around https://stackoverflow.com/a/2353441/2926815
                while ((NLMSG_OK(nlh, len)) && (nlh->nlmsg_type != NLMSG_DONE)) {
                        if (nlh->nlmsg_type == RTM_NEWADDR) {
                                struct ifaddrmsg *ifa = (struct ifaddrmsg *) NLMSG_DATA(nlh);
                                struct rtattr *rth = IFA_RTA(ifa);

                                int rtl = IFA_PAYLOAD(nlh);

                                while (rtl && RTA_OK(rth, rtl)) {
                                        if (/*rth->rta_type == IFA_LOCAL || */ rth->rta_type == IFA_ADDRESS) {
                                                char name[IFNAMSIZ] = {0};
                                                if_indextoname(ifa->ifa_index, name);
                                                int pld = RTA_PAYLOAD(rth);
                                                // record the index.
                                                if (ifa->ifa_family == AF_INET) {
                                                        struct sockaddr_in sai = {0};
                                                        sai.sin_family = AF_INET;
                                                        memcpy(&sai.sin_addr, RTA_DATA(rth), pld);
                                                        multicast_addr_check((struct sockaddr*)&sai);
                                                } else if (ifa->ifa_family == AF_INET6) {
                                                        int ifindex = ifa->ifa_index;
                                                        struct sockaddr_in6 sai = {0};
                                                        sai.sin6_family = AF_INET6;
                                                        sai.sin6_scope_id = ifindex;
                                                        memcpy(&sai.sin6_addr, RTA_DATA(rth), pld);
                                                        multicast_addr_check((struct sockaddr*)&sai);
                                                }
                                        }
                                        rth = RTA_NEXT(rth, rtl);
                                }
                        }
                        nlh = NLMSG_NEXT(nlh, len);
                }
                nlh = (struct nlmsghdr *)buffer; // re-align with buffer
        }
}

/**
<<<<<<< HEAD
 * @brief extract and concantinate labels of a question with a '.' and then
=======
 * @brief extract and concatenate labels of a question with a '.' and then
>>>>>>> 6190f808
 *        terminate with '.local'
 *
 * @param baseptr pointer to the start of the name or array of labels
 * @param eptr end pointer of the data section of the query
 * @param name_str pointer to buffer to hold rendered labels
 * @param len total length of computed name_str
 *
 * @return baseptr address incremented by the length of labels consumed
 */
uint8_t * mdns_path_parse(uint8_t *baseptr, uint8_t *eptr, char *name_str, int *len)
{
        int l = 0;
        int j = 0;
        *len = 0;

        while (baseptr != eptr) {

                // see how long the label we should read is
                l = *(baseptr++);

                // zero-length strings indicate no more labels are to be read
                if (l == 0) {
                        break;
                }

                if (*len + l >= MAX_MDNS_PATH) {
                        return NULL;
                }

<<<<<<< HEAD
                // if not our label, append a '.'
=======
                // if not the first label, append a '.'
>>>>>>> 6190f808
                if (*len != 0) {
                        *(name_str++) = '.';
                        (*len)++;
                }

                // assure the label is lower case a-z
                for (j = 0; j < l; j++) {
                        if (baseptr[j] >= 'A' && baseptr[j] <= 'Z') {
                                name_str[j] = baseptr[j] - 'A' + 'a';
                        } else {
                                name_str[j] = baseptr[j];
                        }
                }

                // move along in the data to check if there are more labels to concatenate
                name_str += l;
                baseptr += l;
                *len += l;
        }

        *name_str = 0;

        return baseptr;
}

// Define the mDNS query type

// Define a union for DNS flags
typedef union __attribute__ ((packed,aligned(1))) {
    struct __attribute__ ((packed,aligned(1))) {
        uint16_t rcode : 4;    // Response code (4 bits)
        uint16_t cd : 1;        // Zero (1 bit, reserved for future use)
        uint16_t ad : 1;        // Zero (1 bit, reserved for future use)
        uint16_t z : 1;        // Zero (1 bit, reserved for future use)
        uint16_t ra : 1;       // Recursion Available (1 bit)
        uint16_t rd : 1;       // Recursion Desired (1 bit)
        uint16_t tc : 1;       // Truncated Message (1 bit)
        uint16_t aa : 1;       // Authoritative Answer (1 bit)
        uint16_t opcode : 4;   // Operation code (4 bits)
        uint16_t qr : 1;       // Query/Response (1 bit)
    } bits; // Bit-field representation for individual access
    uint16_t v; // Full 16-bit representation of the DNS flags
} __attribute__ ((packed,aligned(1))) flags_t;

typedef struct __attribute__ ((packed,aligned(1))) {
        uint16_t transaction_id; // Unique transaction ID for the query
        flags_t flags; // Flags (e.g., query/response, authoritative)
        uint16_t question_count; // Number of questions
        uint16_t answer_count; // Number of answers (if any, typically 0 for queries)
        uint16_t authority_count; // Number of authority records
        uint16_t additional_count; // Number of additional records
} mdns_header_t;

typedef struct _qu_t {
        mdns_header_t *hdr;
        uint16_t transaction_id;
        uint16_t record_type;
        uint16_t record_class;
        int ip_proto;
        char name[256];
        int name_ptr_len;
        uint8_t *name_ptr;
}qu_t;

static void mdns_swap_to_net(mdns_header_t *hdr)
{
        hdr->transaction_id = htons(hdr->transaction_id);
        hdr->flags.v = htons(hdr->flags.v);
        hdr->question_count = htons(hdr->question_count);
        hdr->answer_count = htons(hdr->answer_count);
        hdr->authority_count = htons(hdr->authority_count);
        hdr->additional_count = htons(hdr->additional_count);
}

static void mdns_swap_to_host(mdns_header_t *hdr)
{
        hdr->transaction_id = ntohs(hdr->transaction_id);
        hdr->flags.v = ntohs(hdr->flags.v);
        hdr->question_count = ntohs(hdr->question_count);
        hdr->answer_count = ntohs(hdr->answer_count);
        hdr->authority_count = ntohs(hdr->authority_count);
        hdr->additional_count = ntohs(hdr->additional_count);
}

/**
 * @brief take attributes of the mDNS header to network byte order
 *
 * @param hdr
 */
static void mdns_swap_to_net(mdns_header_t *hdr)
{
        hdr->transaction_id = htons(hdr->transaction_id);
        hdr->flags.v = htons(hdr->flags.v);
        hdr->question_count = htons(hdr->question_count);
        hdr->answer_count = htons(hdr->answer_count);
        hdr->authority_count = htons(hdr->authority_count);
        hdr->additional_count = htons(hdr->additional_count);
}

/**
 * @brief take attributes of the mDNS header to host byte order
 * @param hdr
 */
static void mdns_swap_to_host(mdns_header_t *hdr)
{
        hdr->transaction_id = ntohs(hdr->transaction_id);
        hdr->flags.v = ntohs(hdr->flags.v);
        hdr->question_count = ntohs(hdr->question_count);
        hdr->answer_count = ntohs(hdr->answer_count);
        hdr->authority_count = ntohs(hdr->authority_count);
        hdr->additional_count = ntohs(hdr->additional_count);
}

/**
 * @brief fabricate a response to request that matched our name
 *
 * @param sock
 * @param sender
 * @param sender_len
 * @param qu
 * @param in_any
 */
static void respond(int sock, struct sockaddr_in6 *sender, int sender_len, qu_t *qu, void *in_any)
{
<<<<<<< HEAD
        uint8_t outbuff[2048] = {0}; /**< large enought to hold a single datagram */
=======
        uint8_t outbuff[2048] = {0}; /**< large enough to hold a single datagram */
>>>>>>> 6190f808
        uint8_t *obptr = outbuff;
        mdns_header_t *rsp = (mdns_header_t*)outbuff;
        struct in_addr *local_addr_4 = in_any;
        struct in6_addr *local_addr_6 = in_any;

        int sendA = ((qu->record_type == DNS_TYPE_A) && qu->ip_proto == IPPROTO_IP);
        int sendAAAA = ((qu->record_type == DNS_TYPE_AAAA) && qu->ip_proto == IPPROTO_IPV6);

        if (!sendA && !sendAAAA) {
                return;
        }

        // for ipv4/6 responses we always have this in common
<<<<<<< HEAD
        rsp->transaction_id = qu->transaction_id;
=======
        rsp->transaction_id = qu->hdr->transaction_id;
>>>>>>> 6190f808

        // setup the flags field as required
        rsp->flags.bits.qr = 1;
        rsp->flags.bits.aa = 1;

        rsp->question_count = 0;
        rsp->answer_count = 1;
        rsp->authority_count = 0;
        rsp->additional_count = 0;

        mdns_swap_to_net(rsp);

        obptr += sizeof(mdns_header_t);
<<<<<<< HEAD

        // fabricate the 'Answer'
        memcpy(obptr, qu->name_ptr, qu->name_ptr_len + 1);
        obptr += qu->name_ptr_len + 1;
        *(obptr++) = 0;
        *(obptr++) = 0x00;
        *(obptr++) = (sendA ? 0x01 : 0x1c); // A record
        *(obptr++) = 0x80;
        *(obptr++) = 0x01; // flush cache + in ptr.
        *(obptr++) = 0x00;
        *(obptr++) = 0x00; // TTL
        *(obptr++) = 0x00;
        *(obptr++) = 240; // 240 seconds (4 minutes)

=======

        // fabricate the 'Answer'
        memcpy(obptr, qu->name_ptr, qu->name_ptr_len + 1);
        obptr += qu->name_ptr_len + 1;
        *(obptr++) = 0;
        *(obptr++) = 0x00;
        *(obptr++) = (sendA ? 0x01 : 0x1c); // A record
        *(obptr++) = 0x80;
        *(obptr++) = 0x01; // flush cache + in ptr.
        *(obptr++) = 0x00;
        *(obptr++) = 0x00; // TTL
        *(obptr++) = 0x00;
        *(obptr++) = 240; // 240 seconds (4 minutes)

>>>>>>> 6190f808
        // but if ipv4
        if (sendA) {
                *(obptr++) = 0x00;
                *(obptr++) = 0x04; // Size 4 (IP)
                memcpy(obptr, &local_addr_4->s_addr, 4);
                obptr += 4;
        } else if (sendAAAA) { // else ipv6
                *(obptr++) = 0x00;
                *(obptr++) = 0x10; // Size 16 (IPv6)
                memcpy(obptr, &local_addr_6->s6_addr, 16);
                obptr += 16;
        }

        /* 6762 5.4 Multicast DNS defines the top bit in the class field of a
         * DNS question as the unicast-response bit */

<<<<<<< HEAD
        // query is requesting a unicast reponse
=======
        // query is requesting a unicast response
>>>>>>> 6190f808
        if (qu->record_class & 0x8000) {
                if (sendto(sock, outbuff, obptr - outbuff, MSG_NOSIGNAL,
                        (struct sockaddr*)sender, sender_len) != obptr - outbuff) {
                        fprintf(stderr,
                                "warning: could not send unicast reply\n");
                }
                return;
        }

        // per spec, we default to sending a multicast response
        int loopbackEnable = 0;
        if (setsockopt(sock, IPPROTO_IP, IP_MULTICAST_LOOP, &loopbackEnable, sizeof(loopbackEnable)) < 0) {
                fprintf(stderr, "warning: cannot prevent self-looping of mDNS packets\n");
                return;
        }

        if (sendto(sock, outbuff, obptr - outbuff, MSG_NOSIGNAL,
                (struct sockaddr*) &sin_multicast, sizeof(sin_multicast)) != obptr - outbuff) {
                fprintf(stderr, "warning: could not send multicast reply\n");
        }
}

/**
 * @brief compute the length of the name up to the first dot, note that this
 *        method expects the name to be null terminated and may run out of
 *        bounds otherwise
 *
 * @param name
 *
 * @return computed length or zero if undetermined
 */
int dotlen_compute(const char *name)
{
        int dotlen = 0;
        const char *cpp = name;

        while (*cpp && *cpp != '.') {
                cpp++;
        }

        if (*cpp == '.') {
                dotlen = (cpp + 1) - name - 1;
        }

        return dotlen;
}

static void handle_message_recv(int sock, int is_resolver)
{
        uint8_t buffer[9036] = {0}; // per RFC-6762 Section 6.1
        uint16_t c = 0;
        uint8_t cmbuf[1024] = {0};
        struct in_addr local_addr_4 = {0};
        void *in_any = NULL;
        struct cmsghdr *cmsg = NULL;
        struct in6_addr local_addr_6 = {0};
        struct sockaddr_in6 sender = {0};
        socklen_t sender_len = sizeof(sender);
        qu_t qu = {0};

        /* using recvmsg, this is a little tricky, to avoid having a separate
         * socket for every single interface, we can instead, just recvmsg and
         * discern which interface the message originated */

        // note: if you want access to the data you need to init the msg_iovec fields
        struct iovec iov = {
                .iov_base = buffer,
                .iov_len = sizeof(buffer),
        };

        struct msghdr msghdr = {
                .msg_name = &sender,
                .msg_namelen = sizeof(sender),
                .msg_control = cmbuf,
                .msg_controllen = sizeof(cmbuf),
                .msg_flags = 0,
                .msg_iov = &iov,
                .msg_iovlen = 1,
        };

        int r = recvmsg(sock, &msghdr, 0);

        if (r < 0 || msghdr.msg_flags & (MSG_TRUNC | MSG_CTRUNC)) {
                return; // this should never happen
        }

        if (r < 12) {
                return; // runt packet
        }

        qu.ip_proto = -1;

        for (cmsg = CMSG_FIRSTHDR(&msghdr); cmsg != NULL; cmsg = CMSG_NXTHDR(&msghdr, cmsg)) {
                // ignore the control headers that don't match what we want
                // see https://stackoverflow.com/a/5309155/2926815
                if (cmsg->cmsg_type != IP_PKTINFO &&
                        (cmsg->cmsg_type != IPV6_PKTINFO || cmsg->cmsg_type != IPV6_RECVPKTINFO)) {
                        continue;
                }
                if (cmsg->cmsg_level == IPPROTO_IP) {
                        struct in_pktinfo * pi = (struct in_pktinfo *) CMSG_DATA(cmsg);
                        // at this point, peeraddr is the source sockaddr
                        // pi->ipi_spec_dst is the destination in_addr
                        // pi->ipi_addr is the destination address, in_addr
                        local_addr_4 = pi->ipi_spec_dst;
                        in_any = &pi->ipi_spec_dst;
                        // pi->ipi_addr is actually the multicast address
                        qu.ip_proto = IPPROTO_IP;
                } else if (cmsg->cmsg_level == IPPROTO_IPV6) {
                        // note: some build platforms do not include this.
                        struct in6_pktinfo_shadow {
                                struct in6_addr ipi6_addr; /* src/dst IPv6 address */
                                unsigned int ipi6_ifindex; /* send/recv interface index */
                        };
                        struct in6_pktinfo_shadow * pi = (struct in6_pktinfo_shadow *) CMSG_DATA(cmsg);
                        local_addr_6 = pi->ipi6_addr;
                        in_any = &pi->ipi6_addr;
                        qu.ip_proto = IPPROTO_IPV6;
                }
        }

        if (!in_any || qu.ip_proto == -1) {
                fprintf(stderr, "error: no ipv4/6 address set\n");
                return; // insufficient source address info
        }

        qu.hdr = (mdns_header_t*)buffer;

        mdns_swap_to_host(qu.hdr);

        // mDNS reply (we are a server, not a client, so discard answers)
        if (qu.hdr->flags.bits.qr) {
                return;
        }

        applogf("\n\n");
        applogf("  question_count: %d\n", qu.hdr->question_count);
        applogf("    answer_count: %d\n", qu.hdr->answer_count);
        applogf(" authority_count: %d\n", qu.hdr->authority_count);
        applogf("additional_count: %d\n", qu.hdr->additional_count);

        uint8_t *dataptr = buffer + sizeof(mdns_header_t);
        uint8_t *dataend = dataptr + r - sizeof(mdns_header_t);

        int is_a_suitable_mdns_record_query = 0;
        int found = 0;
        int pathlen = 0;
        int dotlen = 0;

        qu.name_ptr = dataptr;
<<<<<<< HEAD

        // disect the query questions section
        for (c = 0; ((dataend - dataptr) > 0) && (c < qu.hdr->question_count) ; c++) {
                qu.record_type = 0;
                qu.record_class = 0;
                pathlen = 0;
                memset(qu.name, 0x00, sizeof(qu.name));

                qu.name_ptr = dataptr;

=======

        // disect the query questions section
        for (c = 0; ((dataend - dataptr) > 0) && (c < qu.hdr->question_count) ; c++) {
                qu.record_type = 0;
                qu.record_class = 0;
                pathlen = 0;
                memset(qu.name, 0x00, sizeof(qu.name));

                qu.name_ptr = dataptr;

>>>>>>> 6190f808
                applogf("question: %d datalen %ld\n", c, (dataend - dataptr));

                // work our way through the question and extract the labels into a name
                if (!(dataptr = mdns_path_parse(dataptr, dataend, qu.name, &qu.name_ptr_len))){
                        break; // we're done
                }

                // make sure there is still room left for the rest of the record
                if ((dataend - dataptr) < 4) {
                        applogf("question is (%ld bytes) short of type and class values\n",
                                (dataend - dataptr));
                        break;
                }

                /* at this point, path is set, the next 4 bytes/2 shorts should
                 * be the record type and class */
                qu.record_type = (dataptr[0]<< 8) | dataptr[1];
                dataptr += sizeof(uint16_t);
<<<<<<< HEAD

                // record class
                qu.record_class = (dataptr[0]<<8) | dataptr[1];
                dataptr += sizeof(uint16_t);

=======

                // record class
                qu.record_class = (dataptr[0]<<8) | dataptr[1];
                dataptr += sizeof(uint16_t);

>>>>>>> 6190f808
                if ((qu.record_class & 0x7fff) != 0x0001) {
                        // note: some apple stuff
                        applogf("bad [%s] class %04x\n", qu.name, qu.record_class);
                        continue;
                }

                /* todo: handle type 12 (ptr/domain name pointer) to take our
                 * interface numbers back to a name */

                // check for type 1 (host address)
                if ((qu.record_type == DNS_TYPE_A)
                        || (!is_ipv4_only && (qu.record_type == DNS_TYPE_AAAA))) {
                        is_a_suitable_mdns_record_query = 1;
                }

                pathlen = strlen(qu.name);
                if (pathlen < 6 || strcmp(qu.name + pathlen - 6, ".local") != 0) {
                        applogf("path [%s] does not end in .local\n", qu.name);
                        continue;
                }

                if ( ( (dotlen = dotlen_compute(qu.name)) == hostnamelen)
                        && (memcmp(hostname, qu.name, dotlen) == 0)) {
                        applogf("match hostname [%s] == [%s]\n", hostname, qu.name);
                        respond(sock, &sender, sender_len,
                                &qu,
                                in_any);
                        found = 1;
                }
        }

        // note: we could also reply with services here

        // but, if we aren't sending a response, and we're a resolver, we have to do more work.
        //	printf( "CHECK: %d %d %d %d\n", found, is_resolver, resolver, is_an_a_mdns_record_query );
        if (!found && is_resolver && resolver) {
                // note: if we are resolving, broadcast to the rest of the network
                // note: only IPv4 records are supported as AAAA records seem to jank things up
                if (is_a_suitable_mdns_record_query) {
                        int pid_of_resolver = fork();

                        if (pid_of_resolver == 0) {
                                /* this is a fork()'d pid - from here on out we have
                                 * to make sure to exit */
                                int socks_to_send = socket(AF_INET, SOCK_DGRAM, 0);
                                if (!socks_to_send) {
                                        fprintf(stderr, "warning: could not create multicast message\n");
                                        exit(1);
                                }

                                int loopbackEnable = 0;
                                if (setsockopt(socks_to_send, IPPROTO_IP, IP_MULTICAST_LOOP, &loopbackEnable, sizeof(loopbackEnable)) < 0) {
                                        fprintf(stderr, "warning: cannot prevent self-looping of mdns packets\n");
                                        exit(1);
                                }

                                struct timeval tv = {.tv_sec = 3};
                                if (setsockopt(socks_to_send, SOL_SOCKET, SO_RCVTIMEO, (const char*)&tv, sizeof(tv)) < 0) {
                                        fprintf(stderr, "warning: could not set sock option on repeated socket\n");
                                        close(socks_to_send);
                                        exit(1);
                                }

                                if (sendto(socks_to_send, buffer, r, MSG_NOSIGNAL, (struct sockaddr*)&sin_multicast, sizeof(sin_multicast)) < 0) {
                                        fprintf(stderr, "warning: could not repeat as MDNS request\n");
                                        close(socks_to_send);
                                        exit(1);
                                }

                                for (;;) {
                                        r = recv(socks_to_send, buffer, sizeof(buffer), 0);
                                        if (r <= 0) {
                                                break;
                                        }

                                        // If the packet is a reply, not a question, we can forward it back to the asker.
                                        uint16_t flags = ntohs(((uint16_t*)buffer)[1]);
                                        if ((flags & 0x8000)) {
                                                sendto(sock, buffer, r, MSG_NOSIGNAL, (struct sockaddr*)&sender, sender_len);
                                        }
                                }

                                close(socks_to_send);

                                exit(0);
                        }
                } else {
                        // we want to make them go away
                        uint16_t * psr = (uint16_t*)buffer;
                        //  psr[0] is the transaction ID
                        psr[1] = 0x8100; // if we wanted, we could set this to be 0x8103, to say "no such name" - but then if there's an AAAA query as well, that will cancel out an A query.
                        // send the packet back at them.
                        sendto(sock, buffer, r, MSG_NOSIGNAL, (struct sockaddr*)&sender, sender_len);
                }
        }
        return;
}

int main(int argc, char *argv[])
{
        int inotifyfd = 0;
        int c = 0;
        while ((c = getopt(argc, argv, "r4h:")) != -1) {
                switch (c) {
                case 'h':
                        hostname_override = optarg;
                        break;
                case 'r':
                        resolver = socket(AF_INET, SOCK_DGRAM, 0);
                        break;
                case '4':
                        is_ipv4_only = 1;
                        break;
                case 'v':
                        g_verbose++;
                        applogf("verbosity: %d\n", g_verbose);
                        break;;
                default:
                case '?':
                        fprintf(stderr, "error: usage: " PACKAGE_NAME " [-r] [-h hostname override]\n");
                        exit(1);
                }
        }

        sin_multicast.sin_port = htons(MDNS_PORT);

        if (!initialize_hostname()) {
                fprintf(stderr, "error: hostname initialization failed\n");
                exit(1);
        }

        inotifyfd = inotify_init1(IN_NONBLOCK);

        if (!hostname_override) {
                hostname_watch = inotify_add_watch(inotifyfd, "/etc/hostname", IN_MODIFY | IN_CREATE);
                if (hostname_watch < 0) {
                        fprintf(stderr, "warning: inotify cannot watch file\n");
                }
        }

        if (resolver < 0) {
                fprintf(stderr, "error: resolver requested but unavailable\n");
                exit(1);
        }

        if (resolver) {
                // the resolver uses child processes.  to clean up zombies, we catch SIGCHILD.
                //signal( SIGCHLD, &ChildProcessComplete );

                int optval = 1;
                if (setsockopt(resolver, SOL_SOCKET, SO_REUSEPORT, &optval, sizeof( optval)) != 0) {
                        fprintf(stderr, "warning: could not set SO_REUSEPORT on resolver\n");
                        exit(1);
                }

                struct sockaddr_in sin_resolve = {
                        .sin_family = AF_INET,
                        .sin_addr =
                        { inet_addr(RESOLVER_IP)},
                        .sin_port = htons(RESOLVER_PORT)
                };

                if (bind(resolver, (struct sockaddr *) &sin_resolve, sizeof(sin_resolve)) == -1) {
                        fprintf(stderr, "error: could not bind to IPv4 MDNS port (%d %s)\n", errno, strerror(errno));
                        exit(1);
                }

                printf("resolver configured on \"%s\"\n", RESOLVER_IP);
        }

        if (!is_ipv4_only) {
                sdsock = socket(AF_INET6, SOCK_DGRAM, 0);
                if (sdsock < 0) {
                        fprintf(stderr, "warning: opening IPv6 datagram socket error, trying IPv4");
                        sdsock = socket(AF_INET, SOCK_DGRAM, 0);
                        is_bound_6 = 0;
                } else {
                        is_bound_6 = 1;
                }
        } else {
                sdsock = socket(AF_INET, SOCK_DGRAM, 0);
                if (sdsock < 0) {
                        fprintf(stderr, "error: could not open IPv4 Socket\n");
                }

        }


        /* not just avahi, but other services, too will bind to udp/53, but we can
         * use SO_REUSEPORT to allow multiple people to bind simultaneously, but
         * all binds (even theirs) must set opt SO_REUSEPORT */
        int optval = 1;
        if (setsockopt(sdsock, SOL_SOCKET, SO_REUSEPORT, &optval, sizeof( optval)) != 0) {
                fprintf(stderr, "warning: could not set SO_REUSEPORT\n");
        }

        if (setsockopt(sdsock, SOL_SOCKET, SO_REUSEADDR, &optval, sizeof( optval)) != 0) {
                fprintf(stderr, "warning: could not set SO_REUSEADDR\n");
        }

        /* we have to enable PKTINFO so we can use recvmsg, so we can get desination
         * address so we can reply accordingly */
        if (setsockopt(sdsock, IPPROTO_IP, IP_PKTINFO, &optval, sizeof( optval)) != 0) {
                fprintf(stderr, "error: kernel version must be greater than 2.6.14 "
                                "to support IP_PKTINFO on a socket\n");
                exit(1);
        }

        if (is_bound_6 && setsockopt(sdsock, IPPROTO_IPV6, IPV6_RECVPKTINFO, &optval, sizeof( optval)) != 0) {
                fprintf(stderr, "error: kernel version must be greater than 2.6.14 "
                                "to support IPV6_RECVPKTINFO on IPv6 socket\n");
                exit(1);
        }

        sdifaceupdown = socket(PF_NETLINK, SOCK_RAW, NETLINK_ROUTE);

        if (sdifaceupdown < 0) {
                fprintf(stderr, "warning: couldn't open socket for monitoring address changes\n");
        } else {
                // bind looking for interface changes
                struct sockaddr_nl addr;
                memset(&addr, 0, sizeof(addr));
                addr.nl_family = AF_NETLINK;
                addr.nl_groups = RTMGRP_IPV4_IFADDR | RTMGRP_IPV6_IFADDR;
                if (bind(sdifaceupdown, (struct sockaddr *) &addr, sizeof(addr)) == -1) {
                        fprintf(stderr, "warning: couldn't bind looking for address changes\n");
                        close(sdifaceupdown);
                        sdifaceupdown = -1;
                }
        }

        // bind the normal MDNS socket
        if (is_bound_6) {
                struct sockaddr_in6 sin6 = {
                        .sin6_family = AF_INET6,
                        .sin6_addr = IN6ADDR_ANY_INIT,
                        .sin6_port = htons(MDNS_PORT)
                };
                if (bind(sdsock, (struct sockaddr *)&sin6, sizeof(sin6)) == -1) {
                        fprintf(stderr, "error: could not bind to IPv6 mDNS port (%d %s)\n", errno, strerror(errno));
                        exit(1);
                }
        } else {
                struct sockaddr_in sin = {
                        .sin_family = AF_INET,
                        .sin_addr = {INADDR_ANY},
                        .sin_port = htons(MDNS_PORT)
                };
                if (bind(sdsock, (struct sockaddr *)&sin, sizeof(sin)) == -1) {
                        fprintf(stderr, "error: could not bind to IPv4 mDNS port (%d %s)\n", errno, strerror(errno));
                        exit(1);
                }
        }

        int r = 0;
        do {
                int failcount = 0;
                r = request_interfaces();
                if (r != 0) {
                        if (failcount++ > 10) {
                                fprintf(stderr, "error: too many failures getting interfaces\n");
                                return -9;
                        }
                        usleep((1000000/1000)*1);
                }
        } while (r != 0);

        while (1) {
                struct pollfd fds[4] = {
                        { .fd = sdsock, .events = POLLIN | POLLHUP | POLLERR, .revents = 0},
                        { .fd = sdifaceupdown, .events = POLLIN | POLLHUP | POLLERR, .revents = 0},
                        { .fd = inotifyfd, .events = POLLIN, .revents = 0},
                        { .fd = resolver, .events = POLLIN | POLLHUP | POLLERR, .revents = 0},
                };

                int polls = resolver ? 4 : 3;

                // Make poll wait for literally forever.
                r = poll(fds, polls, -1);

                //printf( "%d: %d / %d / %d / %d\n", r, fds[0].revents, fds[1].revents, fds[2].revents, fds[3].revents );

                if (r < 0) {
                        fprintf(stderr, "error: poll = %d failed (%d %s)\n",
                                r, errno, strerror(errno));
                        exit(1);
                }

                if (fds[0].revents) {
                        if (fds[0].revents & POLLIN) {
                                handle_message_recv(sdsock, 0);
                        }

                        if (fds[0].revents & (POLLHUP | POLLERR)) {
                                fprintf(stderr, "error: IPv6 socket experienced fault\n");
                                exit(1);
                        }
                }

                if (fds[1].revents) {
                        if (fds[1].revents & POLLIN) {
                                handle_netlink_recv();
                        }
                        if (fds[1].revents & (POLLHUP | POLLERR)) {
                                fprintf(stderr, "error: NETLINK socket experienced fault\n");
                                exit(1);
                        }
                }

                if (fds[2].revents) {
                        struct inotify_event event;
                        int r = read(inotifyfd, &event, sizeof( event));
                        r = r;
                        initialize_hostname();
                }

                if (fds[3].revents) {
                        if (fds[3].revents & POLLIN) {
                                handle_message_recv(resolver, 1);
                        }
                        if (fds[3].revents & (POLLHUP | POLLERR)) {
                                fprintf(stderr, "error: resolver socket experienced fault\n");
                                exit(1);
                        }
                }

                /* todo maybe cleanup any remaining zombie processes from resolver,
                 * this could also be done in a SIGCHLD signal handler, but that
                 * would interrupt the poll */
                if (resolver) {
                        int wstat;
                        wait3(&wstat, WNOHANG, NULL);
                }
        }

        exit(0);
}<|MERGE_RESOLUTION|>--- conflicted
+++ resolved
@@ -89,8 +89,6 @@
 #define DNS_TYPE_PTR            12      /**< a PTR (pointer) record */
 #define DNS_TYPE_HINFO          13      /**< Host info */
 
-<<<<<<< HEAD
-=======
 /**
  * @brief a union for DNS flags
  */
@@ -133,7 +131,6 @@
         int name_ptr_len;/**< total number of bytes of comprising all labels */
 }qu_t; /**< question response complex argument */
 
->>>>>>> 6190f808
 static const char *hostname_override;
 static char hostname[HOST_NAME_MAX + 1] = {0};
 static int hostnamelen = 0;
@@ -385,11 +382,7 @@
         if (family == AF_INET) {
                 char addrbuff[INET_ADDRSTRLEN + 1] = {0};
                 struct sockaddr_in *sa4 = (struct sockaddr_in*)addr;
-<<<<<<< HEAD
-                const char * addrout = inet_ntop(family, &sa4->sin_addr, addrbuff, sizeof( addrbuff) - 1);
-=======
                 const char * addrout = inet_ntop(family, &sa4->sin_addr, addrbuff, sizeof(addrbuff) - 1);
->>>>>>> 6190f808
                 if (!(is_ipv4_local(&sa4->sin_addr))) {
                         return;
                 }
@@ -398,11 +391,7 @@
         } else if (family == AF_INET6 && !is_ipv4_only) {
                 char addrbuff[INET6_ADDRSTRLEN + 1] = {0};
                 struct sockaddr_in6 *sa6 = (struct sockaddr_in6 *)addr;
-<<<<<<< HEAD
-                const char * addrout = inet_ntop(family, &sa6->sin6_addr, addrbuff, sizeof( addrbuff) - 1);
-=======
                 const char * addrout = inet_ntop(family, &sa6->sin6_addr, addrbuff, sizeof(addrbuff) - 1);
->>>>>>> 6190f808
                 if (!(is_ipv6_local(&sa6->sin6_addr))){
                         return;
                 }
@@ -485,11 +474,7 @@
 }
 
 /**
-<<<<<<< HEAD
- * @brief extract and concantinate labels of a question with a '.' and then
-=======
  * @brief extract and concatenate labels of a question with a '.' and then
->>>>>>> 6190f808
  *        terminate with '.local'
  *
  * @param baseptr pointer to the start of the name or array of labels
@@ -519,11 +504,7 @@
                         return NULL;
                 }
 
-<<<<<<< HEAD
-                // if not our label, append a '.'
-=======
                 // if not the first label, append a '.'
->>>>>>> 6190f808
                 if (*len != 0) {
                         *(name_str++) = '.';
                         (*len)++;
@@ -648,11 +629,7 @@
  */
 static void respond(int sock, struct sockaddr_in6 *sender, int sender_len, qu_t *qu, void *in_any)
 {
-<<<<<<< HEAD
-        uint8_t outbuff[2048] = {0}; /**< large enought to hold a single datagram */
-=======
         uint8_t outbuff[2048] = {0}; /**< large enough to hold a single datagram */
->>>>>>> 6190f808
         uint8_t *obptr = outbuff;
         mdns_header_t *rsp = (mdns_header_t*)outbuff;
         struct in_addr *local_addr_4 = in_any;
@@ -666,11 +643,7 @@
         }
 
         // for ipv4/6 responses we always have this in common
-<<<<<<< HEAD
-        rsp->transaction_id = qu->transaction_id;
-=======
         rsp->transaction_id = qu->hdr->transaction_id;
->>>>>>> 6190f808
 
         // setup the flags field as required
         rsp->flags.bits.qr = 1;
@@ -684,7 +657,6 @@
         mdns_swap_to_net(rsp);
 
         obptr += sizeof(mdns_header_t);
-<<<<<<< HEAD
 
         // fabricate the 'Answer'
         memcpy(obptr, qu->name_ptr, qu->name_ptr_len + 1);
@@ -699,22 +671,6 @@
         *(obptr++) = 0x00;
         *(obptr++) = 240; // 240 seconds (4 minutes)
 
-=======
-
-        // fabricate the 'Answer'
-        memcpy(obptr, qu->name_ptr, qu->name_ptr_len + 1);
-        obptr += qu->name_ptr_len + 1;
-        *(obptr++) = 0;
-        *(obptr++) = 0x00;
-        *(obptr++) = (sendA ? 0x01 : 0x1c); // A record
-        *(obptr++) = 0x80;
-        *(obptr++) = 0x01; // flush cache + in ptr.
-        *(obptr++) = 0x00;
-        *(obptr++) = 0x00; // TTL
-        *(obptr++) = 0x00;
-        *(obptr++) = 240; // 240 seconds (4 minutes)
-
->>>>>>> 6190f808
         // but if ipv4
         if (sendA) {
                 *(obptr++) = 0x00;
@@ -731,11 +687,7 @@
         /* 6762 5.4 Multicast DNS defines the top bit in the class field of a
          * DNS question as the unicast-response bit */
 
-<<<<<<< HEAD
-        // query is requesting a unicast reponse
-=======
         // query is requesting a unicast response
->>>>>>> 6190f808
         if (qu->record_class & 0x8000) {
                 if (sendto(sock, outbuff, obptr - outbuff, MSG_NOSIGNAL,
                         (struct sockaddr*)sender, sender_len) != obptr - outbuff) {
@@ -886,7 +838,6 @@
         int dotlen = 0;
 
         qu.name_ptr = dataptr;
-<<<<<<< HEAD
 
         // disect the query questions section
         for (c = 0; ((dataend - dataptr) > 0) && (c < qu.hdr->question_count) ; c++) {
@@ -897,18 +848,6 @@
 
                 qu.name_ptr = dataptr;
 
-=======
-
-        // disect the query questions section
-        for (c = 0; ((dataend - dataptr) > 0) && (c < qu.hdr->question_count) ; c++) {
-                qu.record_type = 0;
-                qu.record_class = 0;
-                pathlen = 0;
-                memset(qu.name, 0x00, sizeof(qu.name));
-
-                qu.name_ptr = dataptr;
-
->>>>>>> 6190f808
                 applogf("question: %d datalen %ld\n", c, (dataend - dataptr));
 
                 // work our way through the question and extract the labels into a name
@@ -927,19 +866,11 @@
                  * be the record type and class */
                 qu.record_type = (dataptr[0]<< 8) | dataptr[1];
                 dataptr += sizeof(uint16_t);
-<<<<<<< HEAD
 
                 // record class
                 qu.record_class = (dataptr[0]<<8) | dataptr[1];
                 dataptr += sizeof(uint16_t);
 
-=======
-
-                // record class
-                qu.record_class = (dataptr[0]<<8) | dataptr[1];
-                dataptr += sizeof(uint16_t);
-
->>>>>>> 6190f808
                 if ((qu.record_class & 0x7fff) != 0x0001) {
                         // note: some apple stuff
                         applogf("bad [%s] class %04x\n", qu.name, qu.record_class);
